--- conflicted
+++ resolved
@@ -1,10 +1,6 @@
 {
   "name": "mtrl",
-<<<<<<< HEAD
-  "version": "0.5.0",
-=======
   "version": "0.5.1",
->>>>>>> 0105f3ed
   "description": "A functional TypeScript/JavaScript component library with composable architecture based on Material Design 3",
   "author": "floor",
   "license": "MIT License",
